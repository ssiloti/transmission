/*
 * Copyright (c) 2009 Niels Provos and Nick Mathewson
 *
 * All rights reserved.
 *
 * Redistribution and use in source and binary forms, with or without
 * modification, are permitted provided that the following conditions
 * are met:
 * 1. Redistributions of source code must retain the above copyright
 *    notice, this list of conditions and the following disclaimer.
 * 2. Redistributions in binary form must reproduce the above copyright
 *    notice, this list of conditions and the following disclaimer in the
 *    documentation and/or other materials provided with the distribution.
 * 3. The name of the author may not be used to endorse or promote products
 *    derived from this software without specific prior written permission.
 *
 * THIS SOFTWARE IS PROVIDED BY THE AUTHOR ``AS IS'' AND ANY EXPRESS OR
 * IMPLIED WARRANTIES, INCLUDING, BUT NOT LIMITED TO, THE IMPLIED WARRANTIES
 * OF MERCHANTABILITY AND FITNESS FOR A PARTICULAR PURPOSE ARE DISCLAIMED.
 * IN NO EVENT SHALL THE AUTHOR BE LIABLE FOR ANY DIRECT, INDIRECT,
 * INCIDENTAL, SPECIAL, EXEMPLARY, OR CONSEQUENTIAL DAMAGES (INCLUDING, BUT
 * NOT LIMITED TO, PROCUREMENT OF SUBSTITUTE GOODS OR SERVICES; LOSS OF USE,
 * DATA, OR PROFITS; OR BUSINESS INTERRUPTION) HOWEVER CAUSED AND ON ANY
 * THEORY OF LIABILITY, WHETHER IN CONTRACT, STRICT LIABILITY, OR TORT
 * (INCLUDING NEGLIGENCE OR OTHERWISE) ARISING IN ANY WAY OUT OF THE USE OF
 * THIS SOFTWARE, EVEN IF ADVISED OF THE POSSIBILITY OF SUCH DAMAGE.
 */

#include "event-config.h"

#ifdef _EVENT_HAVE_SYS_TIME_H
#include <sys/time.h>
#endif

#include <errno.h>
#include <stdio.h>
#include <stdlib.h>
#include <string.h>
#ifdef _EVENT_HAVE_STDARG_H
#include <stdarg.h>
#endif
#ifdef _EVENT_HAVE_UNISTD_H
#include <unistd.h>
#endif

#ifdef WIN32
#include <winsock2.h>
#include <ws2tcpip.h>
#endif

#include "event2/util.h"
#include "event2/bufferevent.h"
#include "event2/buffer.h"
#include "event2/bufferevent_struct.h"
#include "event2/event.h"
#include "log-internal.h"
#include "mm-internal.h"
#include "bufferevent-internal.h"
#include "util-internal.h"
#include "iocp-internal.h"

/* prototypes */
static int be_async_enable(struct bufferevent *, short);
static int be_async_disable(struct bufferevent *, short);
static void be_async_destruct(struct bufferevent *);
static int be_async_flush(struct bufferevent *, short, enum bufferevent_flush_mode);
static int be_async_ctrl(struct bufferevent *, enum bufferevent_ctrl_op, union bufferevent_ctrl_data *);

const struct bufferevent_ops bufferevent_ops_async = {
	"socket_async",
	0,
	be_async_enable,
	be_async_disable,
	be_async_destruct,
	_bufferevent_generic_adj_timeouts,
        be_async_flush,
        be_async_ctrl,
};

struct bufferevent_async {
	struct bufferevent_private bev;
	struct event_overlapped connect_overlapped;
	struct event_overlapped read_overlapped;
	struct event_overlapped write_overlapped;
	unsigned read_in_progress : 1;
	unsigned write_in_progress : 1;
	unsigned ok : 1;
};

static inline struct bufferevent_async *
upcast(struct bufferevent *bev)
{
	struct bufferevent_async *bev_a;
	if (bev->be_ops != &bufferevent_ops_async)
		return NULL;
	bev_a = EVUTIL_UPCAST(bev, struct bufferevent_async, bev.bev);
	return bev_a;
}

static inline struct bufferevent_async *
upcast_connect(struct event_overlapped *eo)
{
	struct bufferevent_async *bev_a;
	bev_a = EVUTIL_UPCAST(eo, struct bufferevent_async, connect_overlapped);
	EVUTIL_ASSERT(BEV_IS_ASYNC(&bev_a->bev.bev));
	return bev_a;
}

static inline struct bufferevent_async *
upcast_read(struct event_overlapped *eo)
{
	struct bufferevent_async *bev_a;
	bev_a = EVUTIL_UPCAST(eo, struct bufferevent_async, read_overlapped);
	EVUTIL_ASSERT(BEV_IS_ASYNC(&bev_a->bev.bev));
	return bev_a;
}

static inline struct bufferevent_async *
upcast_write(struct event_overlapped *eo)
{
	struct bufferevent_async *bev_a;
	bev_a = EVUTIL_UPCAST(eo, struct bufferevent_async, write_overlapped);
	EVUTIL_ASSERT(BEV_IS_ASYNC(&bev_a->bev.bev));
	return bev_a;
}

static void
bev_async_consider_writing(struct bufferevent_async *b)
{
	size_t at_most;
	int limit;
	/* Don't write if there's a write in progress, or we do not
	 * want to write. */
	if (!b->ok || b->write_in_progress || !(b->bev.bev.enabled&EV_WRITE))
		return;
	/* Don't write if there's nothing to write */
	if (!evbuffer_get_length(b->bev.bev.output))
		return;

	at_most = evbuffer_get_length(b->bev.bev.output);

	/* XXXX This over-commits. */
	limit = _bufferevent_get_write_max(&b->bev);
	if (at_most >= limit)
		at_most = limit;

	if (b->bev.write_suspended)
		return;

	/*  XXXX doesn't respect low-water mark very well. */
	if (evbuffer_launch_write(b->bev.bev.output, at_most,
	    &b->write_overlapped)) {
		EVUTIL_ASSERT(0);/* XXX act sensibly. */
	} else {
		b->write_in_progress = 1;
	}
}

static void
bev_async_consider_reading(struct bufferevent_async *b)
{
	size_t cur_size;
	size_t read_high;
	size_t at_most;
	int limit;
	/* Don't read if there is a read in progress, or we do not
	 * want to read. */
	if (!b->ok || b->read_in_progress || !(b->bev.bev.enabled&EV_READ))
		return;

	/* Don't read if we're full */
	cur_size = evbuffer_get_length(b->bev.bev.input);
	read_high = b->bev.bev.wm_read.high;
	if (read_high) {
		if (cur_size >= read_high)
			return;
		at_most = read_high - cur_size;
	} else {
		at_most = 16384; /* FIXME totally magic. */
	}

	/* XXXX This over-commits. */
	limit = _bufferevent_get_read_max(&b->bev);
	if (at_most >= limit)
		at_most = limit;

	if (b->bev.read_suspended)
		return;

	if (evbuffer_launch_read(b->bev.bev.input, at_most,
	    &b->read_overlapped)) {
		EVUTIL_ASSERT(0);
	} else {
		b->read_in_progress = 1;
	}
}

static void
be_async_outbuf_callback(struct evbuffer *buf,
    const struct evbuffer_cb_info *cbinfo,
    void *arg)
{
	struct bufferevent *bev = arg;
	struct bufferevent_async *bev_async = upcast(bev);

	/* If we added data to the outbuf and were not writing before, 
	 * we may want to write now. */

	_bufferevent_incref_and_lock(bev);

	if (cbinfo->n_added)
		bev_async_consider_writing(bev_async);

	_bufferevent_decref_and_unlock(bev);
}

static void
be_async_inbuf_callback(struct evbuffer *buf,
    const struct evbuffer_cb_info *cbinfo,
    void *arg)
{
	struct bufferevent *bev = arg;
	struct bufferevent_async *bev_async = upcast(bev);

	/* If we drained data from the inbuf and were not reading before,
	 * we may want to read now */

	_bufferevent_incref_and_lock(bev);

	if (cbinfo->n_deleted)
		bev_async_consider_reading(bev_async);

	_bufferevent_decref_and_unlock(bev);
}

static int
be_async_enable(struct bufferevent *buf, short what)
{
	struct bufferevent_async *bev_async = upcast(buf);

	if (!bev_async->ok)
		return -1;

	/* NOTE: This interferes with non-blocking connect */
	_bufferevent_generic_adj_timeouts(buf);

	/* If we newly enable reading or writing, and we aren't reading or
	   writing already, consider launching a new read or write. */

	if (what & EV_READ)
		bev_async_consider_reading(bev_async);
	if (what & EV_WRITE)
		bev_async_consider_writing(bev_async);
	return 0;
}

static int
be_async_disable(struct bufferevent *bev, short what)
{
	/* XXXX If we disable reading or writing, we may want to consider
	 * canceling any in-progress read or write operation, though it might
	 * not work. */

	_bufferevent_generic_adj_timeouts(bev);

	return 0;
}

static void
be_async_destruct(struct bufferevent *bev)
{
	struct bufferevent_private *bev_p = BEV_UPCAST(bev);
	evutil_socket_t fd;

	EVUTIL_ASSERT(!upcast(bev)->write_in_progress && !upcast(bev)->read_in_progress);

	/* XXX cancel any outstanding I/O operations */
	fd = _evbuffer_overlapped_get_fd(bev->input);
	/* delete this in case non-blocking connect was used */
	event_del(&bev->ev_write);
	if (bev_p->options & BEV_OPT_CLOSE_ON_FREE)
		EVUTIL_CLOSESOCKET(fd);
	_bufferevent_del_generic_timeout_cbs(bev);
}

static int
be_async_flush(struct bufferevent *bev, short what,
    enum bufferevent_flush_mode mode)
{
	return 0;
}

static void
connect_complete(struct event_overlapped *eo, uintptr_t key,
    ev_ssize_t nbytes, int ok)
{
	struct bufferevent_async *bev_a = upcast_connect(eo);
	struct bufferevent *bev = &bev_a->bev.bev;

	_bufferevent_incref_and_lock(bev);

	EVUTIL_ASSERT(bev_a->bev.connecting);
	bev_a->bev.connecting = 0;

	bufferevent_async_set_connected(bev);
	_bufferevent_run_eventcb(bev,
			ok? BEV_EVENT_CONNECTED : BEV_EVENT_ERROR);

	_bufferevent_decref_and_unlock(bev);
}

static void
read_complete(struct event_overlapped *eo, uintptr_t key,
    ev_ssize_t nbytes, int ok)
{
	struct bufferevent_async *bev_a = upcast_read(eo);
	struct bufferevent *bev = &bev_a->bev.bev;
	short what = BEV_EVENT_READING;

	_bufferevent_incref_and_lock(bev);
	EVUTIL_ASSERT(bev_a->ok && bev_a->read_in_progress);

	evbuffer_commit_read(bev->input, nbytes);
	bev_a->read_in_progress = 0;

	if (ok && nbytes) {
		BEV_RESET_GENERIC_READ_TIMEOUT(bev);
<<<<<<< HEAD
		if (evbuffer_get_length(bev->input) >= bev->wm_read.low)
=======
		_bufferevent_decrement_read_buckets(&bev_a->bev, nbytes);
		if (bev->readcb != NULL &&
		    evbuffer_get_length(bev->input) >= bev->wm_read.low)
>>>>>>> 165d30e3
			_bufferevent_run_readcb(bev);
		bev_async_consider_reading(bev_a);
	} else if (!ok) {
		what |= BEV_EVENT_ERROR;
		bev_a->ok = 0;
		_bufferevent_run_eventcb(bev, what);
	} else if (!nbytes) {
		what |= BEV_EVENT_EOF;
		bev_a->ok = 0;
		_bufferevent_run_eventcb(bev, what);
	}

	_bufferevent_decref_and_unlock(bev);
}

static void
write_complete(struct event_overlapped *eo, uintptr_t key,
    ev_ssize_t nbytes, int ok)
{
	struct bufferevent_async *bev_a = upcast_write(eo);
	struct bufferevent *bev = &bev_a->bev.bev;
	short what = BEV_EVENT_WRITING;

	_bufferevent_incref_and_lock(bev);
	EVUTIL_ASSERT(bev_a->ok && bev_a->write_in_progress);

	evbuffer_commit_write(bev->output, nbytes);
	bev_a->write_in_progress = 0;

	if (ok && nbytes) {
		BEV_RESET_GENERIC_WRITE_TIMEOUT(bev);
<<<<<<< HEAD
		if (evbuffer_get_length(bev->output) <= bev->wm_write.low)
=======
		_bufferevent_decrement_write_buckets(&bev_a->bev, nbytes);
		if (bev->writecb != NULL &&
		    evbuffer_get_length(bev->output) <= bev->wm_write.low)
>>>>>>> 165d30e3
			_bufferevent_run_writecb(bev);
		bev_async_consider_writing(bev_a);
	} else if (!ok) {
		what |= BEV_EVENT_ERROR;
		bev_a->ok = 0;
		_bufferevent_run_eventcb(bev, what);
	} else if (!nbytes) {
		what |= BEV_EVENT_EOF;
		bev_a->ok = 0;
		_bufferevent_run_eventcb(bev, what);
	}

	_bufferevent_decref_and_unlock(bev);
}

struct bufferevent *
bufferevent_async_new(struct event_base *base,
    evutil_socket_t fd, int options)
{
	struct bufferevent_async *bev_a;
	struct bufferevent *bev;
	struct event_iocp_port *iocp;

	options |= BEV_OPT_THREADSAFE;

	if (!(iocp = event_base_get_iocp(base)))
		return NULL;

	if (fd >= 0 && event_iocp_port_associate(iocp, fd, 1)<0) {
		int err = GetLastError();
		/* We may have alrady associated this fd with a port.
		 * Let's hope it's this port, and that the error code
		 * for doing this neer changes. */
		if (err != ERROR_INVALID_PARAMETER)
			return NULL;
	}

	if (!(bev_a = mm_calloc(1, sizeof(struct bufferevent_async))))
		return NULL;

	bev = &bev_a->bev.bev;
	if (!(bev->input = evbuffer_overlapped_new(fd))) {
		mm_free(bev_a);
		return NULL;
	}
	if (!(bev->output = evbuffer_overlapped_new(fd))) {
		evbuffer_free(bev->input);
		mm_free(bev_a);
		return NULL;
	}

	if (bufferevent_init_common(&bev_a->bev, base, &bufferevent_ops_async,
		options)<0)
		goto err;

	evbuffer_add_cb(bev->input, be_async_inbuf_callback, bev);
	evbuffer_add_cb(bev->output, be_async_outbuf_callback, bev);
	evbuffer_defer_callbacks(bev->input, base);
	evbuffer_defer_callbacks(bev->output, base);

	event_overlapped_init(&bev_a->connect_overlapped, connect_complete);
	event_overlapped_init(&bev_a->read_overlapped, read_complete);
	event_overlapped_init(&bev_a->write_overlapped, write_complete);

	bev_a->ok = fd >= 0;

	return bev;
err:
	bufferevent_free(&bev_a->bev.bev);
	return NULL;
}

void
bufferevent_async_set_connected(struct bufferevent *bev)
{
	struct bufferevent_async *bev_async = upcast(bev);
	bev_async->ok = 1;
	_bufferevent_init_generic_timeout_cbs(bev);
	/* Now's a good time to consider reading/writing */
	be_async_enable(bev, bev->enabled);
}

int
bufferevent_async_can_connect(struct bufferevent *bev)
{
	const struct win32_extension_fns *ext =
	    event_get_win32_extension_fns();

	if (BEV_IS_ASYNC(bev) &&
	    event_base_get_iocp(bev->ev_base) &&
	    ext && ext->ConnectEx)
		return 1;

	return 0;
}

int
bufferevent_async_connect(struct bufferevent *bev, evutil_socket_t fd,
	const struct sockaddr *sa, int socklen)
{
	BOOL rc;
	struct bufferevent_async *bev_async = upcast(bev);
	struct sockaddr_storage ss;
	const struct win32_extension_fns *ext =
	    event_get_win32_extension_fns();

	EVUTIL_ASSERT(ext && ext->ConnectEx && fd >= 0 && sa != NULL);

	/* ConnectEx() requires that the socket be bound to an address
	 * with bind() before using, otherwise it will fail. We attempt
	 * to issue a bind() here, taking into account that the error
	 * code is set to WSAEINVAL when the socket is already bound. */
	memset(&ss, 0, sizeof(ss));
	if (sa->sa_family == AF_INET) {
		struct sockaddr_in *sin = (struct sockaddr_in *)&ss;
		sin->sin_family = AF_INET;
		sin->sin_addr.s_addr = INADDR_ANY;
	} else if (sa->sa_family == AF_INET6) {
		struct sockaddr_in6 *sin6 = (struct sockaddr_in6 *)&ss;
		sin6->sin6_family = AF_INET6;
		sin6->sin6_addr = in6addr_any;
	} else {
		/* Well, the user will have to bind() */
		return -1;
	}
	if (bind(fd, (struct sockaddr *)&ss, sizeof(ss)) < 0 &&
	    WSAGetLastError() != WSAEINVAL)
		return -1;

	rc = ext->ConnectEx(fd, sa, socklen, NULL, 0, NULL,
			    &bev_async->connect_overlapped.overlapped);
	if (rc || WSAGetLastError() == ERROR_IO_PENDING)
		return 0;

	return -1;
}

static int
be_async_ctrl(struct bufferevent *bev, enum bufferevent_ctrl_op op,
    union bufferevent_ctrl_data *data)
{
	switch (op) {
	case BEV_CTRL_GET_FD:
		data->fd = _evbuffer_overlapped_get_fd(bev->input);
		return 0;
	case BEV_CTRL_SET_FD: {
		struct event_iocp_port *iocp;

		if (data->fd == _evbuffer_overlapped_get_fd(bev->input))
			return 0;
		if (!(iocp = event_base_get_iocp(bev->ev_base)))
			return -1;
		if (event_iocp_port_associate(iocp, data->fd, 1) < 0)
			return -1;
		_evbuffer_overlapped_set_fd(bev->input, data->fd);
		_evbuffer_overlapped_set_fd(bev->output, data->fd);
		return 0;
	}
	case BEV_CTRL_GET_UNDERLYING:
	default:
		return -1;
	}
}<|MERGE_RESOLUTION|>--- conflicted
+++ resolved
@@ -325,13 +325,8 @@
 
 	if (ok && nbytes) {
 		BEV_RESET_GENERIC_READ_TIMEOUT(bev);
-<<<<<<< HEAD
+		_bufferevent_decrement_read_buckets(&bev_a->bev, nbytes);
 		if (evbuffer_get_length(bev->input) >= bev->wm_read.low)
-=======
-		_bufferevent_decrement_read_buckets(&bev_a->bev, nbytes);
-		if (bev->readcb != NULL &&
-		    evbuffer_get_length(bev->input) >= bev->wm_read.low)
->>>>>>> 165d30e3
 			_bufferevent_run_readcb(bev);
 		bev_async_consider_reading(bev_a);
 	} else if (!ok) {
@@ -363,13 +358,8 @@
 
 	if (ok && nbytes) {
 		BEV_RESET_GENERIC_WRITE_TIMEOUT(bev);
-<<<<<<< HEAD
+		_bufferevent_decrement_write_buckets(&bev_a->bev, nbytes);
 		if (evbuffer_get_length(bev->output) <= bev->wm_write.low)
-=======
-		_bufferevent_decrement_write_buckets(&bev_a->bev, nbytes);
-		if (bev->writecb != NULL &&
-		    evbuffer_get_length(bev->output) <= bev->wm_write.low)
->>>>>>> 165d30e3
 			_bufferevent_run_writecb(bev);
 		bev_async_consider_writing(bev_a);
 	} else if (!ok) {
